(**************************************************************************)
(*                                                                        *)
(*                                 OCaml                                  *)
(*                                                                        *)
(*    Pierre Weis and Xavier Leroy, projet Cristal, INRIA Rocquencourt    *)
(*                                                                        *)
(*   Copyright 1999 Institut National de Recherche en Informatique et     *)
(*     en Automatique.                                                    *)
(*                                                                        *)
(*   All rights reserved.  This file is distributed under the terms of    *)
(*   the GNU Lesser General Public License version 2.1, with the          *)
(*   special exception on linking described in the file LICENSE.          *)
(*                                                                        *)
(**************************************************************************)

(* Extensible buffers *)

type t = {
  mutable buffer: bytes;
  mutable position: int; (* End-of-line comment *)
  mutable length: int;
  initial_buffer: bytes;
}
(* Invariants: all parts of the code preserve the invariants that:
   - [0 <= b.position <= b.length]
   - [b.length = Bytes.length b.buffer]

   Note in particular that [b.position = b.length] is legal,
   it means that the buffer is full and will have to be extended
   before any further addition. *)

let create n =
  let n = if n < 1 then 1 else n in
  let n = if n > Sys.max_string_length then Sys.max_string_length else n in
  let s = Bytes.create n in
  { buffer = s; position = 0; length = n; initial_buffer = s }

let contents b = Bytes.sub_string b.buffer 0 b.position
let to_bytes b = Bytes.sub b.buffer 0 b.position

let sub b ofs len =
  if ofs < 0 || len < 0 || ofs > b.position - len then invalid_arg "Buffer.sub"
  else Bytes.sub_string b.buffer ofs len

let blit src srcoff dst dstoff len =
  if len < 0
    || srcoff < 0
    || srcoff > src.position - len
    || dstoff < 0 || dstoff > (Bytes.length dst) - len then
    invalid_arg "Buffer.blit"
  else
    Bytes.unsafe_blit src.buffer srcoff dst dstoff len

let nth b ofs =
  if ofs < 0 || ofs >= b.position then
    invalid_arg "Buffer.nth"
  else Bytes.unsafe_get b.buffer ofs

let length b = b.position

let clear b = b.position <- 0

let reset b =
  b.position <- 0;
  b.buffer <- b.initial_buffer;
  b.length <- Bytes.length b.buffer

(* [resize b more] ensures that [b.position + more <= b.length] holds
   by dynamically extending [b.buffer] if necessary -- and thus
   increasing [b.length].

   In particular, after [resize b more] is called, a direct access of
   size [more] at [b.position] will always be in-bounds, so that
   (unsafe_{get,set}) may be used for performance.
*)
let resize b more =
  let old_pos = b.position in
  let old_len = b.length in
  let new_len = ref old_len in
  while old_pos + more > !new_len do new_len := 2 * !new_len done;
  if !new_len > Sys.max_string_length then
    begin
      if old_pos + more <= Sys.max_string_length then new_len := Sys.max_string_length
      else failwith "Buffer.add: cannot grow buffer"
    end;
  let new_buffer = Bytes.create !new_len in
  (* PR#6148: let's keep using [blit] rather than [unsafe_blit] in
     this tricky function that is slow anyway. *)
  Bytes.blit b.buffer 0 new_buffer 0 b.position;
  b.buffer <- new_buffer;
  b.length <- !new_len;
  assert (b.position + more <= b.length);
  assert (old_pos + more <= b.length);
  ()
(* Note: there are various situations (preemptive threads, signals and
     gc finalizers) where OCaml code may be run asynchronously; in
     particular, there may be a race with another user of [b], changing
     its mutable fields in the middle of the [resize] call. The Buffer
     module does not provide any correctness guarantee if that happens,
     but we must still ensure that the datastructure invariants hold for
     memory-safety -- as we plan to use [unsafe_{get,set}].

     There are two potential allocation points in this function,
     [ref] and [Bytes.create], but all reads and writes to the fields
     of [b] happen before both of them or after both of them.

     We therefore assume that [b.position] may change at these allocations,
     and check that the [b.position + more <= b.length] postcondition
     holds for both values of [b.position], before or after the function
     is called. More precisely, the following invariants must hold if the
     function returns correctly, in addition to the usual buffer invariants:
     - [old(b.position) + more <= new(b.length)]
     - [new(b.position) + more <= new(b.length)]
     - [old(b.length) <= new(b.length)]

     Note: [b.position + more <= old(b.length)] does *not*
     hold in general, as it is precisely the case where you need
     to call [resize] to increase [b.length].

     Note: [assert] above does not mean that we know the conditions
     always hold, but that the function may return correctly
     only if they hold.

     Note: the other functions in this module does not need
     to be checked with this level of scrutiny, given that they
     read/write the buffer immediately after checking that
     [b.position + more <= b.length] hold or calling [resize].
  *)

let add_char b c =
  let pos = b.position in
  if pos >= b.length then resize b 1;
  Bytes.unsafe_set b.buffer pos c;
  b.position <- pos + 1

let uchar_utf_8_byte_length_max = 4
let uchar_utf_16_byte_length_max = 4

let rec add_utf_8_uchar b u =
  let pos = b.position in
  if pos >= b.length then resize b uchar_utf_8_byte_length_max;
  let n = Bytes.set_utf_8_uchar b.buffer pos u in
  if n = 0 then (resize b uchar_utf_8_byte_length_max; add_utf_8_uchar b u)
  else (b.position <- pos + n)

let rec add_utf_16be_uchar b u =
  let pos = b.position in
  if pos >= b.length then resize b uchar_utf_16_byte_length_max;
  let n = Bytes.set_utf_16be_uchar b.buffer pos u in
  if n = 0 then (resize b uchar_utf_16_byte_length_max; add_utf_16be_uchar b u)
  else (b.position <- pos + n)

let rec add_utf_16le_uchar b u =
  let pos = b.position in
  if pos >= b.length then resize b uchar_utf_16_byte_length_max;
  let n = Bytes.set_utf_16le_uchar b.buffer pos u in
  if n = 0 then (resize b uchar_utf_16_byte_length_max; add_utf_16le_uchar b u)
  else (b.position <- pos + n)

let add_substring b s offset len =
  if offset < 0 || len < 0 || offset > String.length s - len then invalid_arg "Buffer.add_substring/add_subbytes";
  let new_position = b.position + len in
  if new_position > b.length then resize b len;
  Bytes.unsafe_blit_string s offset b.buffer b.position len;
  b.position <- new_position

let add_subbytes b s offset len =
  add_substring b (Bytes.unsafe_to_string s) offset len

let add_string b s =
  let len = String.length s in
  let new_position = b.position + len in
  if new_position > b.length then resize b len;
  Bytes.unsafe_blit_string s 0 b.buffer b.position len;
  b.position <- new_position

let add_bytes b s = add_string b (Bytes.unsafe_to_string s)

let add_buffer b bs =
  add_subbytes b bs.buffer 0 bs.position

(* this (private) function could move into the standard library *)
let really_input_up_to ic buf ofs len =
  let rec loop ic buf ~already_read ~ofs ~to_read =
    if to_read = 0 then already_read
    else
      begin
        let r = input ic buf ofs to_read in
        if r = 0 then already_read
        else
          begin
            let already_read = already_read + r in
            let ofs = ofs + r in
            let to_read = to_read - r in
            loop ic buf ~already_read ~ofs ~to_read
          end
      end
  in
  loop ic buf ~already_read: 0 ~ofs ~to_read: len

let unsafe_add_channel_up_to b ic len =
  if b.position + len > b.length then resize b len;
  let n = really_input_up_to ic b.buffer b.position len in
  (* The assertion below may fail in weird scenario where
     threaded/finalizer code, run asynchronously during the
     [really_input_up_to] call, races on the buffer; we don't ensure
     correctness in this case, but need to preserve the invariants for
     memory-safety (see discussion of [resize]). *)
  assert (b.position + n <= b.length);
  b.position <- b.position + n;
  n

let add_channel b ic len =
  if len < 0 || len > Sys.max_string_length then (* PR#5004 *)
    invalid_arg "Buffer.add_channel";
  let n = unsafe_add_channel_up_to b ic len in
  (* It is intentional that a consumer catching End_of_file
     will see the data written (see #6719, #7136). *)
  if n < len then raise End_of_file;
  ()

let output_buffer oc b =
  output oc b.buffer 0 b.position

let closing = function
  | '(' -> ')'
  | '{' -> '}'
  | _ -> assert false

(* opening and closing: open and close characters, typically ( and )
   k: balance of opening and closing chars
   s: the string where we are searching
   start: the index where we start the search. *)
let advance_to_closing opening closing k s start =
  let rec advance k i lim =
    if i >= lim then raise Not_found
    else
      if s.[i] = opening then advance (k + 1) (i + 1) lim
      else
        if s.[i] = closing then
          if k = 0 then i else advance (k - 1) (i + 1) lim
        else advance k (i + 1) lim
  in
  advance k start (String.length s)

let advance_to_non_alpha s start =
  let rec advance i lim =
    if i >= lim then lim
    else
      match s.[i] with
      | 'a'..'z' | 'A'..'Z' | '0'..'9' | '_' -> advance (i + 1) lim
      | _ -> i
  in
  advance start (String.length s)

(* We are just at the beginning of an ident in s, starting at start. *)
let find_ident s start lim =
  if start >= lim then raise Not_found
  else
    match s.[start] with
    (* Parenthesized ident ? *)
    | '(' | '{' as c ->
      let new_start = start + 1 in
      let stop = advance_to_closing c (closing c) 0 s new_start in
      String.sub s new_start (stop - start - 1), stop + 1
    (* Regular ident *)
    | _ ->
      let stop = advance_to_non_alpha s (start + 1) in
      String.sub s start (stop - start), stop

(* Substitute $ident, $(ident), or ${ident} in s,
    according to the function mapping f. *)
let add_substitute b f s =
  let lim = String.length s in
  let rec subst previous i =
    if i < lim then
      begin
        match s.[i] with
        | '$' as current when previous = '\\' ->
          add_char b current;
          subst ' ' (i + 1)
        | '$' ->
          let j = i + 1 in
          let ident, next_i = find_ident s j lim in
          add_string b (f ident);
          subst ' ' next_i
        | current when previous == '\\' ->
          add_char b '\\';
          add_char b current;
          subst ' ' (i + 1)
        | '\\' as current ->
          subst current (i + 1)
        | current ->
          add_char b current;
          subst current (i + 1)
      end
    else
      if previous = '\\' then add_char b previous
  in
  subst ' ' 0

let truncate b len =
  if len < 0 || len > length b then
    invalid_arg "Buffer.truncate"
  else
    b.position <- len

(** {1 Iterators} *)

let to_seq b =
  let rec aux i () =
    (* Note that b.position is not a constant and cannot be lifted out of aux *)
    if i >= b.position then Seq.Nil
    else
      let x = Bytes.unsafe_get b.buffer i in
      Seq.Cons (x, aux (i + 1))
  in
  aux 0

let to_seqi b =
  let rec aux i () =
    (* Note that b.position is not a constant and cannot be lifted out of aux *)
    if i >= b.position then Seq.Nil
    else
      let x = Bytes.unsafe_get b.buffer i in
      Seq.Cons ((i, x), aux (i + 1))
  in
  aux 0

let add_seq b seq = Seq.iter (add_char b) seq

let of_seq i =
  let b = create 32 in
  add_seq b i;
  b

(** {6 Binary encoding of integers} *)

external unsafe_set_int8 : bytes -> int -> int -> unit = "%bytes_unsafe_set"
external unsafe_set_int16 : bytes -> int -> int -> unit = "%caml_bytes_set16u"
external unsafe_set_int32 : bytes -> int -> int32 -> unit = "%caml_bytes_set32u"
external unsafe_set_int64 : bytes -> int -> int64 -> unit = "%caml_bytes_set64u"
external swap16 : int -> int = "%bswap16"
external swap32 : int32 -> int32 = "%bswap_int32"
external swap64 : int64 -> int64 = "%bswap_int64"

let add_int8 b x =
  let new_position = b.position + 1 in
  if new_position > b.length then resize b 1;
  unsafe_set_int8 b.buffer b.position x;
  b.position <- new_position

let add_int16_ne b x =
  let new_position = b.position + 2 in
  if new_position > b.length then resize b 2;
  unsafe_set_int16 b.buffer b.position x;
  b.position <- new_position

let add_int32_ne b x =
  let new_position = b.position + 4 in
  if new_position > b.length then resize b 4;
  unsafe_set_int32 b.buffer b.position x;
  b.position <- new_position

let add_int64_ne b x =
  let new_position = b.position + 8 in
  if new_position > b.length then resize b 8;
  unsafe_set_int64 b.buffer b.position x;
  b.position <- new_position

let add_int16_le b x =
  add_int16_ne b (if Sys.big_endian then swap16 x else x)

let add_int16_be b x =
  add_int16_ne b (if Sys.big_endian then x else swap16 x)

let add_int32_le b x =
  add_int32_ne b (if Sys.big_endian then swap32 x else x)

let add_int32_be b x =
  add_int32_ne b (if Sys.big_endian then x else swap32 x)

let add_int64_le b x =
  add_int64_ne b (if Sys.big_endian then swap64 x else x)

let add_int64_be b x =
  add_int64_ne b (if Sys.big_endian then x else swap64 x)

let add_uint8 = add_int8
let add_uint16_ne = add_int16_ne
let add_uint16_le = add_int16_le
let add_uint16_be = add_int16_be

(* 1 *)
let foo =
  if u then let x = v1 in v2
  else let y = w1 in w2

(* 2 *)
let foo =
  if u then let x = v1 in v2
  else
    let y = w1 in
    w2

(* 3 *)
let foo =
  if u then
    let x = v1 in
    v2
  else let y = w1 in w2

(* 4 *)
let foo =
  if u then
    let x = v1 in
    v2
  else
    let y = w1 in
    w2

(* Test of a first-class module. *)

module type FOO = sig val foo : string end
let create foo : (module FOO) = (module struct let foo = foo end)
module Foo = (val create "Issue #106")

<<<<<<< HEAD
(* A long type annotation. *)

let long_type :
  ?used_slot: bool ref ->
  override_flag -> (* With a comment *)
  Env.t ->
  Location.t ->
  Longident.t loc ->
  Path.t * Env.t =
    (* The identity function does not have the declared type at all,
     it is just for formatting verification purpose.
  *)
    fun x -> x

let long_higher_order_type :
  ?used_slot: bool ref -> (* With a comment *)
  override_flag ->
  Env.t ->
  (Location.t -> Longident.t loc -> a) ->
  Path.t * Env.t =
    (* The identity function does not have the declared type at all,
      it is just for formatting verification purpose.
  *)
    fun x -> x

let long_third_order_type :
  ?used_slot: bool ref ->
  override_flag ->
  Env.t ->
  (a -> (Location.t -> Longident.t loc) -> a) -> (* With a comment *)
  Path.t * Env.t =
    (* The identity function does not have the declared type at all,
      it is just for formatting verification purpose.
  *)
    fun x -> x

let _ =
  let f x y = x::y in
=======
let _ =
  let f x l = x::l in
>>>>>>> afff9664
  f 120 [130]<|MERGE_RESOLUTION|>--- conflicted
+++ resolved
@@ -425,7 +425,6 @@
 let create foo : (module FOO) = (module struct let foo = foo end)
 module Foo = (val create "Issue #106")
 
-<<<<<<< HEAD
 (* A long type annotation. *)
 
 let long_type :
@@ -463,9 +462,5 @@
     fun x -> x
 
 let _ =
-  let f x y = x::y in
-=======
-let _ =
   let f x l = x::l in
->>>>>>> afff9664
   f 120 [130]